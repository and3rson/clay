--- conflicted
+++ resolved
@@ -76,14 +76,8 @@
         """
         Load hotkey config from settings.
         """
-<<<<<<< HEAD
-        config = Settings.get_config('play_settings')
-        hotkeys = config.get('hotkeys', {})
-        for operation, default_key in HotkeyManager.DEFAULT_HOTKEYS.items():
-=======
-        hotkeys = settings.get('hotkeys', {})
+        hotkeys = settings.get('hotkeys', default={})
         for operation, default_key in _HotkeyManager.DEFAULT_HOTKEYS.items():
->>>>>>> 37dd18c3
             if operation not in hotkeys or not hotkeys[operation]:
                 hotkeys[operation] = default_key
         return hotkeys
