--- conflicted
+++ resolved
@@ -1,4 +1,4 @@
-"""
+<"""
 An abstract class for playback
 
 Copyright (c) 2018, Valentijn van de Beek
@@ -168,15 +168,9 @@
             )
         else:
             data = dict(
-<<<<<<< HEAD
-                loading=self._loading,
-                playing=self._playing,
-                artist=track.artist,
-=======
                 loading=self.loading,
                 playing=self.playing,
-                artist=track.artist.name,
->>>>>>> e0e13149
+                artist=track.artist,
                 title=track.title,
                 progress=self.play_progress_seconds,
                 length=self.length_seconds,
